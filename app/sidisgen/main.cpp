--- conflicted
+++ resolved
@@ -849,10 +849,9 @@
 	Stats stats_total;
 	Stats stats_acc_total;
 	Real prime_total = 0.;
-<<<<<<< HEAD
 	std::size_t count_total = 0;
 	std::size_t count_acc_total = 0;
-	std::ios_base::fmtflags flags(std::cout.flags());
+	flags = std::cout.flags();
 	std::cout << std::scientific << std::setprecision(OUTPUT_STATS_PRECISION);
 	for (Generator& gen : gens) {
 		// Need these ahead of time, for computing the weights and norms.
@@ -860,10 +859,6 @@
 		count_total += gen.count();
 		count_acc_total += gen.count_acc();
 	}
-=======
-	flags = std::cout.flags();
-	std::cout << std::scientific << std::setprecision(6);
->>>>>>> c6df9a7f
 	for (Generator& gen : gens) {
 		Stats stats = gen.weights();
 		Stats stats_acc = gen.weights_acc();
